use crate::build::{ConstType, ConstVal, ShadowConst};
use crate::ci::CiType;
use crate::date_time::DateTime;
use crate::err::*;
use crate::Format;
use std::collections::BTreeMap;
use std::io::{BufReader, Read};
use std::path::Path;
use std::process::{Command, Stdio};

pub const BRANCH: ShadowConst = "BRANCH";
pub const TAG: ShadowConst = "TAG";
pub const LAST_TAG: ShadowConst = "LAST_TAG";
pub const SHORT_COMMIT: ShadowConst = "SHORT_COMMIT";
pub const COMMIT_HASH: ShadowConst = "COMMIT_HASH";
pub const COMMIT_DATE: ShadowConst = "COMMIT_DATE";
pub const COMMIT_DATE_2822: ShadowConst = "COMMIT_DATE_2822";
pub const COMMIT_DATE_3339: ShadowConst = "COMMIT_DATE_3339";
pub const COMMIT_AUTHOR: ShadowConst = "COMMIT_AUTHOR";
pub const COMMIT_EMAIL: ShadowConst = "COMMIT_EMAIL";
pub const GIT_CLEAN: ShadowConst = "GIT_CLEAN";
pub const GIT_STATUS_FILE: ShadowConst = "GIT_STATUS_FILE";

#[derive(Default, Debug)]
pub struct Git {
    map: BTreeMap<ShadowConst, ConstVal>,
    ci_type: CiType,
}

impl Git {
    fn update_str(&mut self, c: ShadowConst, v: String) {
        if let Some(val) = self.map.get_mut(c) {
            *val = ConstVal {
                desc: val.desc.clone(),
                v,
                t: ConstType::Str,
            }
        }
    }

    fn update_bool(&mut self, c: ShadowConst, v: bool) {
        if let Some(val) = self.map.get_mut(c) {
            *val = ConstVal {
                desc: val.desc.clone(),
                v: v.to_string(),
                t: ConstType::Bool,
            }
        }
    }

    fn init(&mut self, path: &Path, std_env: &BTreeMap<String, String>) -> SdResult<()> {
        // check git status
        let x = command_git_clean();
        self.update_bool(GIT_CLEAN, x);

        let x = command_git_status_file();
        self.update_str(GIT_STATUS_FILE, x);

        #[cfg(all(feature = "git2", not(feature = "gitoxide")))]
        self.init_git2(path)?;
        #[cfg(feature = "gitoxide")]
        self.init_gitoxide(path)?;

        // use command branch
        if let Some(x) = command_current_branch() {
            self.update_str(BRANCH, x)
        };

        // use command tag
        if let Some(x) = command_current_tag() {
            self.update_str(TAG, x)
        }

        // use command get last tag
        if let Some(x) = command_last_tag() {
            self.update_str(LAST_TAG, x)
        }

        // try use ci branch,tag
        self.ci_branch_tag(std_env);
        Ok(())
    }

    #[cfg(feature = "git2")]
    #[allow(dead_code)]
    fn init_git2(&mut self, path: &Path) -> SdResult<()> {
<<<<<<< HEAD
        use crate::git::git2_mod::git_repo;
=======
        #[cfg(feature = "git2")]
        {
            use crate::git::git2_mod::git_repo;

            let repo = git_repo(path).map_err(ShadowError::new)?;
            let reference = repo.head().map_err(ShadowError::new)?;

            //get branch
            let branch = reference
                .shorthand()
                .map(|x| x.trim().to_string())
                .or_else(command_current_branch)
                .unwrap_or_default();

            //get HEAD branch
            let tag = command_current_tag().unwrap_or_default();
            let last_tag = command_last_tag().unwrap_or_default();
            self.update_str(BRANCH, branch);
            self.update_str(TAG, tag);
            self.update_str(LAST_TAG, last_tag);

            if let Some(v) = reference.target() {
                let commit = v.to_string();
                self.update_str(COMMIT_HASH, commit.clone());
                let mut short_commit = commit.as_str();

                if commit.len() > 8 {
                    short_commit = short_commit.get(0..8).unwrap();
                }
                self.update_str(SHORT_COMMIT, short_commit.to_string());
            }
>>>>>>> cea1b1a2

        let repo = git_repo(path).map_err(ShadowError::new)?;
        let reference = repo.head().map_err(ShadowError::new)?;

        //get branch
        let branch = reference
            .shorthand()
            .map(|x| x.trim().to_string())
            .or_else(command_current_branch)
            .unwrap_or_default();

        //get HEAD branch
        let tag = command_current_tag().unwrap_or_default();

        self.update_str(BRANCH, branch);
        self.update_str(TAG, tag);
        if let Some(v) = reference.target() {
            let commit = v.to_string();
            self.update_str(COMMIT_HASH, commit.clone());
            let mut short_commit = commit.as_str();

            if commit.len() > 8 {
                short_commit = short_commit.get(0..8).unwrap();
            }
            self.update_str(SHORT_COMMIT, short_commit.to_string());
        }

        let commit = reference.peel_to_commit().map_err(ShadowError::new)?;

        let time_stamp = commit.time().seconds().to_string().parse::<i64>()?;
        let date_time = DateTime::timestamp_2_utc(time_stamp);
        self.update_str(COMMIT_DATE, date_time.human_format());

        self.update_str(COMMIT_DATE_2822, date_time.to_rfc2822());

        self.update_str(COMMIT_DATE_3339, date_time.to_rfc3339());

        let author = commit.author();
        if let Some(v) = author.email() {
            self.update_str(COMMIT_EMAIL, v.to_string());
        }

        if let Some(v) = author.name() {
            self.update_str(COMMIT_AUTHOR, v.to_string());
        }
        let status_file = Self::git2_dirty_stage(&repo);
        if status_file.trim().is_empty() {
            self.update_bool(GIT_CLEAN, true);
        } else {
            self.update_bool(GIT_CLEAN, false);
        }
        self.update_str(GIT_STATUS_FILE, status_file);

        Ok(())
    }

    #[cfg(feature = "gitoxide")]
    fn init_gitoxide(&mut self, path: &Path) -> SdResult<()> {
        let repo = gix::discover(path).map_err(ShadowError::new)?;

        let branch = repo
            .head_name()
            .map_err(ShadowError::new)?
            .map(|n| n.shorten().to_string())
            .unwrap_or_default();

        let refs = repo.references().map_err(ShadowError::new)?;
        let tag = refs
            .tags()
            .map_err(ShadowError::new)?
            .filter_map(|tag| match tag {
                Ok(mut tag) => {
                    let peeled_tag_id = match tag.inner.peeled {
                        Some(id) => id,
                        None => {
                            tag.peel_to_id_in_place().ok()?;
                            tag.inner.peeled.expect("peeled")
                        }
                    };
                    repo.head_id().ok()?.eq(&peeled_tag_id).then_some(tag)
                }
                _ => None,
            })
            .map(|tag| tag.name().shorten().to_string())
            .collect::<Vec<_>>()
            .join("\n");

        self.update_str(BRANCH, branch);
        self.update_str(TAG, tag);

        let commit = repo.head_commit().map_err(ShadowError::new)?;

        self.update_str(COMMIT_HASH, commit.id().to_string());
        self.update_str(
            SHORT_COMMIT,
            commit
                .id()
                .shorten()
                .map(|p| p.to_string())
                .unwrap_or_default(),
        );

        if let Ok(time) = commit.time() {
            let date_time = DateTime::timestamp_2_utc(time.seconds().into());

            self.update_str(COMMIT_DATE, date_time.human_format());
            self.update_str(COMMIT_DATE_2822, date_time.to_rfc2822());
            self.update_str(COMMIT_DATE_3339, date_time.to_rfc3339());
        }

        if let Ok(author) = commit.author() {
            let (name, email) = author.actor();
            self.update_str(COMMIT_AUTHOR, name.to_string());
            self.update_str(COMMIT_EMAIL, email.to_string());
        }

        Ok(())
    }

    //use git2 crates git repository 'dirty or stage' status files.
    #[cfg(feature = "git2")]
    pub fn git2_dirty_stage(repo: &git2::Repository) -> String {
        let mut repo_opts = git2::StatusOptions::new();
        repo_opts.include_ignored(false);
        if let Ok(statue) = repo.statuses(Some(&mut repo_opts)) {
            let mut dirty_files = Vec::new();
            let mut staged_files = Vec::new();

            for status in statue.iter() {
                if let Some(path) = status.path() {
                    match status.status() {
                        git2::Status::CURRENT => (),
                        git2::Status::INDEX_NEW
                        | git2::Status::INDEX_MODIFIED
                        | git2::Status::INDEX_DELETED
                        | git2::Status::INDEX_RENAMED
                        | git2::Status::INDEX_TYPECHANGE => staged_files.push(path.to_string()),
                        _ => dirty_files.push(path.to_string()),
                    };
                }
            }
            filter_git_dirty_stage(dirty_files, staged_files)
        } else {
            "".into()
        }
    }

    #[allow(clippy::manual_strip)]
    fn ci_branch_tag(&mut self, std_env: &BTreeMap<String, String>) {
        let mut branch: Option<String> = None;
        let mut tag: Option<String> = None;
        match self.ci_type {
            CiType::Gitlab => {
                if let Some(v) = std_env.get("CI_COMMIT_TAG") {
                    tag = Some(v.to_string());
                } else if let Some(v) = std_env.get("CI_COMMIT_REF_NAME") {
                    branch = Some(v.to_string());
                }
            }
            CiType::Github => {
                if let Some(v) = std_env.get("GITHUB_REF") {
                    let ref_branch_prefix: &str = "refs/heads/";
                    let ref_tag_prefix: &str = "refs/tags/";

                    if v.starts_with(ref_branch_prefix) {
                        branch = Some(
                            v.get(ref_branch_prefix.len()..)
                                .unwrap_or_default()
                                .to_string(),
                        )
                    } else if v.starts_with(ref_tag_prefix) {
                        tag = Some(
                            v.get(ref_tag_prefix.len()..)
                                .unwrap_or_default()
                                .to_string(),
                        )
                    }
                }
            }
            _ => {}
        }
        if let Some(x) = branch {
            self.update_str(BRANCH, x);
        }

        if let Some(x) = tag {
            self.update_str(TAG, x.clone());
            self.update_str(LAST_TAG, x);
        }
    }
}

pub fn new_git(
    path: &Path,
    ci: CiType,
    std_env: &BTreeMap<String, String>,
) -> BTreeMap<ShadowConst, ConstVal> {
    let mut git = new_empty_git(ci);

    if let Err(e) = git.init(path, std_env) {
        println!("{e}");
    }

    git.map
}

fn new_empty_git(ci: CiType) -> Git {
    let mut git = Git {
        map: Default::default(),
        ci_type: ci,
    };
    git.map
        .insert(BRANCH, ConstVal::new("display current branch"));

    git.map.insert(TAG, ConstVal::new("display current tag"));

    git.map.insert(LAST_TAG, ConstVal::new("display last tag"));

    git.map
        .insert(COMMIT_HASH, ConstVal::new("display current commit_id"));

    git.map.insert(
        SHORT_COMMIT,
        ConstVal::new("display current short commit_id"),
    );

    git.map.insert(
        COMMIT_AUTHOR,
        ConstVal::new("display current commit author"),
    );
    git.map
        .insert(COMMIT_EMAIL, ConstVal::new("display current commit email"));
    git.map
        .insert(COMMIT_DATE, ConstVal::new("display current commit date"));

    git.map.insert(
        COMMIT_DATE_2822,
        ConstVal::new("display current commit date by rfc2822"),
    );

    git.map.insert(
        COMMIT_DATE_3339,
        ConstVal::new("display current commit date by rfc3339"),
    );

    git.map.insert(
        GIT_CLEAN,
        ConstVal::new_bool("display current git repository status clean:'true or false'"),
    );

    git.map.insert(
        GIT_STATUS_FILE,
        ConstVal::new("display current git repository status files:'dirty or stage'"),
    );

    git
}

#[cfg(feature = "git2")]
pub mod git2_mod {
    use git2::Error as git2Error;
    use git2::Repository;
    use std::path::Path;

    pub fn git_repo<P: AsRef<Path>>(path: P) -> Result<Repository, git2Error> {
        git2::Repository::discover(path)
    }

    pub fn git2_current_branch(repo: &Repository) -> Option<String> {
        repo.head()
            .map(|x| x.shorthand().map(|x| x.to_string()))
            .unwrap_or(None)
    }
}

/// get current repository git branch.
///
/// When current repository exists git folder.
///
/// It's use default feature.This function try use [git2] crates get current branch.
/// If not use git2 feature,then try use [Command] to get.
pub fn branch() -> String {
    #[cfg(all(feature = "git2", not(feature = "gitoxide")))]
    {
        use crate::git::git2_mod::{git2_current_branch, git_repo};
        git_repo(".")
            .map(|x| git2_current_branch(&x))
            .unwrap_or_else(|_| command_current_branch())
            .unwrap_or_default()
    }
    #[cfg(feature = "gitoxide")]
    {
        match gix::discover(".") {
            Ok(repo) => match repo.head_name() {
                Ok(Some(name)) => name.shorten().to_string(),
                _ => String::new(),
            },
            _ => String::new(),
        }
    }
    #[cfg(all(not(feature = "git2"), not(feature = "gitoxide")))]
    {
        command_current_branch().unwrap_or_default()
    }
}

/// get current repository git tag.
///
/// When current repository exists git folder.
/// I's use [Command] to get.
pub fn tag() -> String {
    #[cfg(feature = "gitoxide")]
    {
        match gix::discover(".") {
            Ok(repo) => match repo.references() {
                Ok(refs) => match refs.tags() {
                    Ok(tags_iter) => tags_iter
                        .filter_map(|tag| match tag {
                            Ok(mut tag) => {
                                let peeled_tag_id = match tag.inner.peeled {
                                    Some(id) => id,
                                    None => {
                                        tag.peel_to_id_in_place().ok()?;
                                        tag.inner.peeled.expect("peeled")
                                    }
                                };
                                repo.head_id().ok()?.eq(&peeled_tag_id).then_some(tag)
                            }
                            _ => None,
                        })
                        .map(|tag| tag.name().shorten().to_string())
                        .collect::<Vec<_>>()
                        .join("\n"),
                    _ => String::new(),
                },
                _ => String::new(),
            },
            _ => String::new(),
        }
    }
    #[cfg(not(feature = "gitoxide"))]
    command_current_tag().unwrap_or_default()
}

/// Check current git Repository status without nothing(dirty or stage)
///
/// if nothing,It means clean:true. On the contrary, it is 'dirty':false
pub fn git_clean() -> bool {
    #[cfg(feature = "git2")]
    {
        use crate::git::git2_mod::git_repo;
        git_repo(".")
            .map(|x| Git::git2_dirty_stage(&x))
            .map(|x| x.trim().is_empty())
            .unwrap_or(true)
    }
    #[cfg(not(feature = "git2"))]
    {
        command_git_clean()
    }
}

/// List current git Repository statue(dirty or stage) contain file changed
///
/// Refer to the 'cargo fix' result output when git statue(dirty or stage) changed.
///
/// Example output:`   * examples/builtin_fn.rs (dirty)`
pub fn git_status_file() -> String {
    #[cfg(feature = "git2")]
    {
        use crate::git::git2_mod::git_repo;
        git_repo(".")
            .map(|x| Git::git2_dirty_stage(&x))
            .unwrap_or_default()
    }
    #[cfg(not(feature = "git2"))]
    {
        command_git_status_file()
    }
}

/// Command exec git current tag
fn command_current_tag() -> Option<String> {
    Command::new("git")
        .args(["tag", "-l", "--contains", "HEAD"])
        .output()
        .map(|x| String::from_utf8(x.stdout).ok())
        .map(|x| x.map(|x| x.trim().to_string()))
        .unwrap_or(None)
}

/// git describe --tags --abbrev=0 HEAD
/// Command exec git last tag
fn command_last_tag() -> Option<String> {
    Command::new("git")
        .args(["describe", "--tags", "--abbrev=0", "HEAD"])
        .output()
        .map(|x| String::from_utf8(x.stdout).ok())
        .map(|x| x.map(|x| x.trim().to_string()))
        .unwrap_or(None)
}

/// git clean:git status --porcelain
/// check repository git status is clean
fn command_git_clean() -> bool {
    Command::new("git")
        .args(["status", "--porcelain"])
        .output()
        .map(|x| String::from_utf8(x.stdout).ok())
        .map(|x| x.map(|x| x.trim().to_string()))
        .map(|x| x.is_none() || x.map(|y| y.is_empty()).unwrap_or_default())
        .unwrap_or(true)
}

/// check git repository 'dirty or stage' status files.
/// git dirty:git status  --porcelain | grep '^\sM.' |awk '{print $2}'
/// git stage:git status --porcelain --untracked-files=all | grep '^[A|M|D|R]'|awk '{print $2}'
fn command_git_status_file() -> String {
    let git_status_files =
        move |args: &[&str], grep: &[&str], awk: &[&str]| -> SdResult<Vec<String>> {
            let git_shell = Command::new("git")
                .args(args)
                .stdin(Stdio::piped())
                .stdout(Stdio::piped())
                .spawn()?;
            let git_out = git_shell.stdout.ok_or("Failed to exec git stdout")?;

            let grep_shell = Command::new("grep")
                .args(grep)
                .stdin(Stdio::from(git_out))
                .stdout(Stdio::piped())
                .spawn()?;
            let grep_out = grep_shell.stdout.ok_or("Failed to exec grep stdout")?;

            let mut awk_shell = Command::new("awk")
                .args(awk)
                .stdin(Stdio::from(grep_out))
                .stdout(Stdio::piped())
                .spawn()?;
            let mut awk_out = BufReader::new(
                awk_shell
                    .stdout
                    .as_mut()
                    .ok_or("Failed to exec awk stdout")?,
            );
            let mut line = String::new();
            awk_out.read_to_string(&mut line)?;
            Ok(line.lines().map(|x| x.into()).collect())
        };

    let dirty = git_status_files(&["status", "--porcelain"], &[r#"^\sM."#], &["{print $2}"])
        .unwrap_or_default();

    let stage = git_status_files(
        &["status", "--porcelain", "--untracked-files=all"],
        &[r#"^[A|M|D|R]"#],
        &["{print $2}"],
    )
    .unwrap_or_default();
    filter_git_dirty_stage(dirty, stage)
}

/// Command exec git current branch
fn command_current_branch() -> Option<String> {
    Command::new("git")
        .args(["symbolic-ref", "--short", "HEAD"])
        .output()
        .map(|x| String::from_utf8(x.stdout).ok())
        .map(|x| x.map(|x| x.trim().to_string()))
        .unwrap_or(None)
}

fn filter_git_dirty_stage(dirty_files: Vec<String>, staged_files: Vec<String>) -> String {
    let mut concat_file = String::new();
    for file in dirty_files {
        concat_file.push_str("  * ");
        concat_file.push_str(&file);
        concat_file.push_str(" (dirty)\n");
    }
    for file in staged_files {
        concat_file.push_str("  * ");
        concat_file.push_str(&file);
        concat_file.push_str(" (staged)\n");
    }
    concat_file
}

#[cfg(test)]
mod tests {
    use super::*;
    use crate::get_std_env;
    use std::path::Path;

    #[test]
    fn test_git() {
        let env_map = get_std_env();
        let map = new_git(Path::new("./"), CiType::Github, &env_map);
        for (k, v) in map {
            println!("k:{},v:{:?}", k, v);
            assert!(!v.desc.is_empty());
            if !k.eq(TAG) && !k.eq(LAST_TAG) && !k.eq(BRANCH) && !k.eq(GIT_STATUS_FILE) {
                assert!(!v.v.is_empty());
                continue;
            }

            //assert github tag always exist value
            if let Some(github_ref) = env_map.get("GITHUB_REF") {
                if github_ref.starts_with("refs/tags/") && k.eq(TAG) {
                    assert!(!v.v.is_empty(), "not empty");
                } else if github_ref.starts_with("refs/heads/") && k.eq(BRANCH) {
                    assert!(!v.v.is_empty());
                }
            }
        }
    }

    #[test]
    fn test_current_branch() {
        if get_std_env().get("GITHUB_REF").is_some() {
            return;
        }
        #[cfg(all(feature = "git2", not(feature = "gitoxide")))]
        {
            use crate::git::git2_mod::{git2_current_branch, git_repo};
            let git2_branch = git_repo(".")
                .map(|x| git2_current_branch(&x))
                .unwrap_or(None);
            let command_branch = command_current_branch();
            assert!(git2_branch.is_some());
            assert!(command_branch.is_some());
            assert_eq!(command_branch, git2_branch);
        }

        assert_eq!(Some(branch()), command_current_branch());
    }

    #[test]
<<<<<<< HEAD
    fn test_current_tag() {
        assert_eq!(Some(tag()), command_current_tag());
    }

    #[cfg(all(feature = "git2", feature = "gitoxide"))]
    #[test]
    fn compare_git2_vs_gitoxide_outputs() {
        let repo_path = Path::new(".");

        // Note: `init_git2` sometimes falls back onto `git` commands so we need to change the
        // cwd if `repo_path` is not `.`
        std::env::set_current_dir(repo_path).unwrap();

        let mut git2_map = new_empty_git(CiType::Github);
        git2_map.init_git2(repo_path).unwrap();

        let mut gitoxide_map = new_empty_git(CiType::Github);
        gitoxide_map.init_gitoxide(repo_path).unwrap();

        // only BRANCH and TAG will be overwritten by git
        let mut git_map = new_empty_git(CiType::Github);
        git_map.init(repo_path, &BTreeMap::new()).unwrap();

        git2_map
            .map
            .into_iter()
            // TODO: remove this filter once gitoxide implements `git status` like functionality
            .filter(|(key, _)| key.ne(&"GIT_CLEAN") && key.ne(&"GIT_STATUS_FILE"))
            .for_each(|(key, git2_val)| {
                let gix_val = gitoxide_map.map.get(key).unwrap();
                let git_val = git_map.map.get(key).unwrap();
                println!(
                    "{}\n  git2 - {:?}\n   gix - {:?}\n   git - {:?}\n",
                    key, git2_val.v, gix_val.v, git_val.v
                );

                // NOTES:
                // skipping assertion on `SHORT_COMMIT` as the current implementation just truncates the commit_id
                // to 8 characters, while gitoxide computes the shortest possible id while respecting the `core.abbrev` setting
                //
                // skipping assertions on `BRANCH` and `TAG` as the git2 values are always overwritten by the git value,
                // so we compare against that to make sure gix gives the correct output
                if !["SHORT_COMMIT", "BRANCH", "TAG"].contains(&key) {
                    assert_eq!(git2_val.v, gix_val.v, "mismatch found in {}", key);
                }

                if ["BRANCH", "TAG"].contains(&key) {
                    assert_eq!(git_val.v, gix_val.v, "mismatch found in {}", key);
                }
            });
=======
    fn test_command_last_tag() {
        let opt_last_tag = command_last_tag();
        assert!(opt_last_tag.is_some())
>>>>>>> cea1b1a2
    }
}<|MERGE_RESOLUTION|>--- conflicted
+++ resolved
@@ -84,41 +84,7 @@
     #[cfg(feature = "git2")]
     #[allow(dead_code)]
     fn init_git2(&mut self, path: &Path) -> SdResult<()> {
-<<<<<<< HEAD
         use crate::git::git2_mod::git_repo;
-=======
-        #[cfg(feature = "git2")]
-        {
-            use crate::git::git2_mod::git_repo;
-
-            let repo = git_repo(path).map_err(ShadowError::new)?;
-            let reference = repo.head().map_err(ShadowError::new)?;
-
-            //get branch
-            let branch = reference
-                .shorthand()
-                .map(|x| x.trim().to_string())
-                .or_else(command_current_branch)
-                .unwrap_or_default();
-
-            //get HEAD branch
-            let tag = command_current_tag().unwrap_or_default();
-            let last_tag = command_last_tag().unwrap_or_default();
-            self.update_str(BRANCH, branch);
-            self.update_str(TAG, tag);
-            self.update_str(LAST_TAG, last_tag);
-
-            if let Some(v) = reference.target() {
-                let commit = v.to_string();
-                self.update_str(COMMIT_HASH, commit.clone());
-                let mut short_commit = commit.as_str();
-
-                if commit.len() > 8 {
-                    short_commit = short_commit.get(0..8).unwrap();
-                }
-                self.update_str(SHORT_COMMIT, short_commit.to_string());
-            }
->>>>>>> cea1b1a2
 
         let repo = git_repo(path).map_err(ShadowError::new)?;
         let reference = repo.head().map_err(ShadowError::new)?;
@@ -132,9 +98,10 @@
 
         //get HEAD branch
         let tag = command_current_tag().unwrap_or_default();
-
+        let last_tag = command_last_tag().unwrap_or_default();
         self.update_str(BRANCH, branch);
         self.update_str(TAG, tag);
+        self.update_str(LAST_TAG, last_tag);
         if let Some(v) = reference.target() {
             let commit = v.to_string();
             self.update_str(COMMIT_HASH, commit.clone());
@@ -656,7 +623,12 @@
     }
 
     #[test]
-<<<<<<< HEAD
+    fn test_command_last_tag() {
+        let opt_last_tag = command_last_tag();
+        assert!(opt_last_tag.is_some())
+    }
+
+    #[test]
     fn test_current_tag() {
         assert_eq!(Some(tag()), command_current_tag());
     }
@@ -707,10 +679,5 @@
                     assert_eq!(git_val.v, gix_val.v, "mismatch found in {}", key);
                 }
             });
-=======
-    fn test_command_last_tag() {
-        let opt_last_tag = command_last_tag();
-        assert!(opt_last_tag.is_some())
->>>>>>> cea1b1a2
     }
 }